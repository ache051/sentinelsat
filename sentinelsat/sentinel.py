--- conflicted
+++ resolved
@@ -7,13 +7,8 @@
 import xml.etree.ElementTree as ET
 from datetime import date, datetime, timedelta
 from os import remove
-<<<<<<< HEAD
-from os.path import exists, getsize, join
-from pycurl import CAINFO
-=======
 from os.path import join, exists, getsize
 import pycurl
->>>>>>> d963cad0
 from time import sleep
 
 import geojson
@@ -322,7 +317,7 @@
         Returns
         -------
         path : string
-            Disk path of the downloaded file, 
+            Disk path of the downloaded file,
         product_info : dict
             Dictionary containing the product's info from get_product_info().
 
